"""Providing the environment."""
import warnings

import random as rd
import numpy as np
import numpy.ma as ma
import matplotlib.pyplot as plt
from collections import namedtuple, deque
from typing import Union, Callable, NamedTuple
from gym.utils import seeding

from tools import type_check, timestamp

hist = namedtuple('history', ('Predator', 'Prey'))  # history of agent memory


class Environment:
    """The environment class.

    It has the following attributes:
        - dim, a float or tuple describing the dimensions of the grid
        - densities, float or tuple desc. the agent densities on the grid
        - agent_types, Callable or tuple of Callables, contains agent functors
        - agent_kwargs, a dictionary to be passed down to the agents
        - max_pop, the maximal population on the grid = prod(dim) because only
            only one agent is allowed per cell
        - env, numpy array with shape=dim, contains the agent objects in their
            corresponding cell
        - agents_set, a set of all agents on the grid at the moment
        - agents_tuple, named tuple with one set for each agent_type
        - _np_random, a variable needed for seeding
        - history, a named tuple with one deque each agent_type to store all
            experiences an agent undergoes in its life

    Most of the attributes are property managed.
    """

    # slots -------------------------------------------------------------------
    __slots__ = ['_dim', '_densities', '_agent_types', '_agent_kwargs',
                 '_max_pop', '_env', '_agents_set', '_agents_tuple',
                 '_np_random', '_history']  # _agent_named_properties

    # init --------------------------------------------------------------------
    def __init__(self, *, dim: tuple, agent_types: Union[Callable, tuple],
                 densities: Union[float, tuple], history: tuple=None,
                 **agent_kwargs: Union[int, float, None]):
        """Initialize the environment.

        more init-docstring to come.
        """
        # initialize attributes
        self._dim = None
        self._densities = None
        self._agent_kwargs = {}
        self._agent_types = None
        self._np_random = None
        self._history = None  # keeps every memory of every agent

        # set property managed attribute(s)
        self.dim = dim
        self.densities = densities
        self.agent_types = agent_types

        # set named tuple type
        if isinstance(self.agent_types, Callable):
            self.agent_types = [self.agent_types]  # ensure iterable

        # store agent_kwargs as attributes
        self.agent_kwargs = agent_kwargs

        # calculate maximum population size
        self._max_pop = np.prod(self.dim)

        # create named tuple
        agnts = namedtuple('agent_types', [a.__name__ for a in
                           self.agent_types])

        # initialise with empty sets
        self._agents_tuple = agnts(*[set() for _ in self.agent_types])
        self._agents_set = set()
        for s in self._agents_tuple:
            self._agents_set.update(s)

        # initialize history
        if history:
            self.history = history
        else:
            self.history = hist(deque(), deque())  # empty history

    # properties -------------------------------------------------------------
    # dimensions
    @property
    def dim(self) -> Union[float, tuple]:
        """Return the dimension attribute."""
        return self._dim

    @dim.setter
    def dim(self, dim: Union[float, tuple]) -> None:
        """Set the dimensions."""
        if not isinstance(dim, tuple):
            raise TypeError("dim has to be of type tuple, (X,Y), but {} was"
                            " given.".format(type(dim)))

        elif np.any([not isinstance(x, int) for x in dim]):
            raise ValueError("dim entries must be of type int but one or more"
                             " entries in {} are not.".format(dim))
        elif len(dim) > 2:
            raise NotImplementedError("dim > 2 is currently unavailable. Sorry"
                                      " for dimension lock.")

        else:
            self._dim = dim

    # densities
    @property
    def densities(self) -> Union[float, namedtuple]:
        """Return the densities for the agents."""
        return self._densities

    @densities.setter
    def densities(self, densities) -> None:
        """Set the densities."""
        if not (isinstance(densities, float) or isinstance(densities, tuple)):
            raise TypeError("densities must be of type float or (named) tuple"
                            ", but {} was given".format(type(densities)))

        elif self.densities:
            raise RuntimeError("densities already set.")

        elif np.sum(densities) > 1:
            raise ValueError("densities must sum up to <= 1, but the urrent sum"
                             " is {}.".format(np.sum(densities)))

        else:
                self._densities = densities

    # agent_types
    @property
    def agent_types(self) -> Union[Callable, tuple]:
        """Return the callable agent type(s)."""
        return self._agent_types

    @agent_types.setter
    def agent_types(self, agent_types) -> None:
        """Set the agent types for this environment."""
        # check whether agent_types are Callable or tuple of Callable
        if not (isinstance(agent_types, Callable) or
                isinstance(agent_types, tuple) and
                np.all([isinstance(at, Callable) for at in agent_types])):
            raise TypeError("agent_types must be of type Callable or "
                            "tuple of Callables, but {} was given."
                            "".format(type(agent_types)))

        elif self.agent_types:
            raise RuntimeError("agent_types already set.")

        else:
            self._agent_types = agent_types

    # agent_kwargs
    @property
    def agent_kwargs(self) -> dict:
        """Return the agent_kwargs dictionary."""
        return self._agent_kwargs

    @agent_kwargs.setter
    def agent_kwargs(self, agent_kwargs) -> None:
        """Set the agent kwargs for this run."""
        if agent_kwargs:
            if not isinstance(agent_kwargs, dict):
                raise TypeError("agent_kwargs must be of type dict but {} was"
                                " given.".format(type(agent_kwargs)))

            else:
                self._agent_kwargs = agent_kwargs

    # max_pop
    @property
    def max_pop(self) -> int:
        """Return the maximum population of the grid."""
        return self._max_pop

    @property
    def history(self) -> NamedTuple:
        """Return the list of recorded deeds."""
        return self._history

    @history.setter
    def history(self, history: tuple) -> None:
        """Define the past by setting history."""
        if not isinstance(history, tuple):
            raise TypeError("history must be of type list but {} was given."
                            "".format(type(history)))
        elif self.history is not None:
            raise RuntimeError("history has already started, there is no "
                               "forgiveness anymore.")
        else:
            self._history = history

    # staticmethods -----------------------------------------------------------

    # methods -----------------------------------------------------------------
    def seed(self, seed=None):
        """Set the seed for the random generator for the simulation."""
        self._np_random, seed = seeding.np_random(seed)
        return [seed]

    def step(self, *args, **kwargs):
        """Dummy method, to be implemented in the derived classes."""
        raise NotImplementedError("Use a derived class that implemented this"
                                  "function")

    def reset(self, *args, **kwargs):
        """Dummy method, to be implemented in the derived classes."""
        raise NotImplementedError("Use a derived class that implemented this"
                                  "function")

    def render(self, *args, **kwargs):
        """Dummy method, to be implemented in the derived classes."""
        raise NotImplementedError("Use a derived class that implemented this"
                                  "function")


class GridPPM(Environment):
    """The Predator Prey Model Grid class.

    This class provides the functionality for PPMs in connection with neural networks and learning. Some basic functionality are methods like `move`, `eat` and `procreate`. The class also provides methods necessary for the learning process, like `reset`, `step` and (hopefully soon) `render`.

    It has the following attributes:
        - action_lookup, a dict which maps numbers between 0 and 26 to actions
            like moving, eating and procreating
        - shuffled_agent_list, a list of shuffled array indices where agents
            are placed on the grid at the creation time of the list
        - _nbh_lr, int, the neighbourhood lower range, needed for slicing the
            right neighbourhood for a given agent from env.
        - _nbh_ur, int, the neighbourhood upper range.
        - state, numpy array, containing the neighbourhood + food reserve of
            the currently active agent.
        - eaten_prey, a list, each prey that got eaten is put there to be
            handled in a special way.
        - _nbh_type, int, specifies the kind of neighbourhood, i.e. 9, 25, 49..
        - _nbh_range, int, used in conjunction with the other _nbh_* attributes

    class constants:
        - REWARDS, a dictionary that maps representations of actions to actual
            rewards.
        - KIN_LOOKUP, a dictionary that maps agent.__name__'s to int.

    Only nbh_type is property managed, all other _nbh_* attributes are set within the nbh_type property method.
    """

    REWARDS = {"wrong_action": -1,  # for every wrong action
               "default_prey": 2,  # for moving/eating
               "default_predator": 1,  # for not dying in that round
               "succesful_predator": 3,  # for eating
               "offspring": 5,  # for succesful procreation
               "death_starvation": -3,  # starvation
               "death_prey": -3,  # being eaten
               "indifferent": 0,
               "default": 1}  # for both prey and predator

    KIN_LOOKUP = {"Predator": -1, "Prey": 1}

    __slots__ = ['action_lookup', 'shuffled_agent_list', '_nbh_lr', '_nbh_ur',
                 'state', 'eaten_prey', '_nbh_type', '_nbh_range']

    # @type_check(argument_to_check="rewards", type_to_check=dict)
    def __init__(self, *, dim: tuple, agent_types: Union[Callable, tuple],
                 densities: Union[float, tuple], rewards: dict=None,
                 neighbourhood: int=9, **agent_kwargs: Union[int, float, None]):
        """Initialise the grid."""
        # call parent init function
        super().__init__(dim=dim, agent_types=agent_types, densities=densities,
                         **agent_kwargs)

        # initialise empty environment
        self._env = np.empty(self.max_pop, dtype=object)

        # initialize other variables
        self.shuffled_agent_list = None
        self.state = None
        self.eaten_prey = deque()

        # neighbourhood stuff
        self._nbh_type = None
        self._nbh_range = None
        self._nbh_lr = None  # lower range
        self._nbh_ur = None  # upper range

        # set neighbourhood variables (all in setter)
        self.nbh_type = neighbourhood

        # populate the grid + initial shuffled agent list
        self._populate()
        self.create_shuffled_agent_list()

        # update the rewards
        if rewards is not None:
            if isinstance(rewards, dict):
                for k, v in rewards.items():
                    if k not in self.REWARDS:
                        warnings.warn("Key {} was not in rewards dictionary."
                                      " Skipping update for this key..."
                                      "".format(k), RuntimeWarning)
                    else:
                        self.REWARDS[k] = v

            else:
                raise TypeError("rewards should always be of type dict, but"
                                " {} was given.".format(type(rewards)))

        # setup of the action ACTION_LOOKUP
        self.action_lookup = {0: self.move('LU'), 1: self.move('U'),
                              2: self.move('RU'), 3: self.move('L'),
                              4: self.move(''), 5: self.move('R'),
                              6: self.move('LD'), 7: self.move('D'),
                              8: self.move('RD'), 9: self.eat('LU'),
                              10: self.eat('U'), 11: self.eat('RU'),
                              12: self.eat('L'), 13: self.eat(''),
                              14: self.eat('R'), 15: self.eat('LD'),
                              16: self.eat('D'), 17: self.eat('RD'),
                              18: self.eat('LU'), 19: self.procreate('U'),
                              20: self.procreate('RU'),
                              21: self.procreate('L'), 22: self.procreate(''),
                              23: self.procreate('R'), 24: self.procreate('LD'),
                              25: self.procreate('D'),
                              26: self.procreate('RD')}

    # properties --------------------------------------------------------------
    # env
    @property
    def env(self) -> np.ndarray:
        """Return the grid as numpy array with uuids."""
        return self._env

    @env.setter
    def env(self, env: np.ndarray) -> None:
        """Set the environment."""
        if type(self._env) is not type(env):
            raise TypeError("Type mismatch - env must be of type {} but {} was"
                            " given.".format(type(self._env), type(env)))

        else:
            self._env = env

    @property
    def nbh_type(self) -> int:
        """Return the neighbourhood type, i.e. 9, 25, ..."""
        return self._nbh_type

    @nbh_type.setter
    def nbh_type(self, nbh_type: int) -> None:
        """Set the nbh_type, as well as the values for nbh_range, nbh_lr and nbh_ur."""
        if self.nbh_type is not None:
            raise RuntimeError("neighbourhood type already set!")

        elif not isinstance(nbh_type, int):
            raise TypeError("neighbourhood type must be of type int, but {}"
                            " was given.".format(type(nbh_type)))

        elif not (np.sqrt(nbh_type) == int(np.sqrt(nbh_type))):
            raise RuntimeError("neighbourhood type must be a square of an odd"
                               " number.")

        else:
            self._nbh_type = nbh_type
            self._nbh_range = int(np.sqrt(nbh_type))
            self._nbh_ur = self._nbh_range - int(np.floor(self._nbh_range/2))
            self._nbh_lr = 1 - self._nbh_ur

    # staticmethods -----------------------------------------------------------
    @staticmethod
    def _target_to_value(target: str) -> np.ndarray:
        """Staticmethod that converts a target string to a value.

        Multiple passes of DULR as well as other characters are ignored.
        TODO: other stepsize?
        """
        # no typechecking - this has to happen earlier
        dirs = list(target)
        x = y = 0
        if not dirs:
            return np.array([y, x])
        else:  # first Y, then X coordinate
            if "D" in dirs:
                y -= 1
            if "U" in dirs:
                y += 1
            if "L" in dirs:
                x -= 1
            if "R" in dirs:
                x += 1

            return np.array([y, x])

    # methods -----------------------------------------------------------------
    # populate
    def _populate(self) -> None:
        """Populate the Environment with given agents & values."""
        # multiply fractions with maximum number of population
        num_agents = np.array([self.densities]) * self.max_pop
        num_agents = np.array(num_agents, dtype=int).ravel()  # ensure values

        # consistency check
        if len(self.agent_types) != len(num_agents):
            raise RuntimeError("Mismatch of Dimensions - densities and"
                               " agent_types must have same length, but"
                               " len(densities) = {} and len(agent_types) = {}"
                               " were given.".format(len(self.densities),
                                                     len(self.agent_types)))

        idx = np.arange(self.max_pop)  # generate indices
        np.random.shuffle(idx)  # shuffle the indices

        # loop over the agent_types, and create as many agents as specified in
        # num_agents. The second for loop manages the right intervals of the
        # shuffled indices.
        for i, (num, at) in enumerate(zip(num_agents, self.agent_types)):
            for _ in idx[sum(num_agents[:i]) : sum(num_agents[:i+1])]:
                name = at.__name__
                a = at(**self.agent_kwargs)  # create new agent isinstance
                self.env[_] = a  # add the agent to the environment
                getattr(self._agents_tuple, name).add(a)
                self._agents_set.add(a)

        self.env = self.env.reshape(self.dim)

    # argument testing
    def _argument_test_str(func: Callable) -> Callable:
        """Function wrapper to check whether argument of decorated function is valid str."""
        def helper(self, s: str):
            """Helper function to actually check if argument is string."""
            if isinstance(s, str):
                return func(self, s)

            else:
                raise TypeError("Argument must be of type {}, but {} was "
                                "given.".format(str, type(s)))

        return helper

    # the code below doesn't work as decorator atm because I wanted to apply it to a function inside a function

    # just works for 'regular' methods and not for functions inside functions
    # index test ndarray
    def _index_test_ndarray(func: Callable) -> Callable:
        """Function wrapper to check whether argument of decorated function is valid np.ndarray."""
        def helper(self, index: np.ndarray):
            """Helper function to actually check if index is ndarray."""
            if isinstance(index, np.ndarray):
                return func(self, index)
            else:
                raise TypeError("Index must be of type {} but {} was given."
                                "".format(np.ndarray, type(index)))

        return helper

    # dying
    # @_index_test_ndarray
    def _die(self, index: tuple) -> None:
        """Delete the given agent from the environment and replace its position with None."""
        ag = self.env[index]
        if ag is not None:
            if ag.memory.Rewards:
                # record history in the right list
                getattr(self.history, ag.kin).append(ag.memory)
<<<<<<< HEAD
=======

>>>>>>> 340aeec2
            self._agents_set.remove(ag)  # only deletes the set entry
            getattr(self._agents_tuple, ag.kin).remove(ag)  # same as above
            del ag
            self.env[index] = None

        else:
            warnings.warn("Trying to delete an empty cell", RuntimeWarning)

    # add agent to _agents_tuple
    def _add_to_agents_tuple(self, *, newborn: Callable) -> None:
        """Add the given agent in the corresponding subtuple dictionary.

        The added agent is then also available in GridPPM._agents_set.
        """
        getattr(self._agents_tuple, newborn.kin).add(newborn)
        self._agents_set.add(newborn)

    # add agent to Environment
    def add_to_env(self, *, target_index: tuple, newborn: Callable) -> None:
        """Add the given agent to the environment using target_index.

        The agent is added to the corresponding subtuple dictionary, and to the environment array.
        """
        self._add_to_agents_tuple(newborn=newborn)
        self.env[target_index] = newborn  # we assume that the index is not occupied

    # create shuffled list of agents
    def create_shuffled_agent_list(self) -> list:
        """Return a shuffled deque of (y,x) index arrays where the agents (at deque creation time) are."""
        # numpy is stupid and doesn't allow pep8 syntax like "env is not None"
        y, x = np.where(self.env != None)  # get indices
        agent_list = deque(i for i in zip(y, x))  # create deque
        np.random.shuffle(agent_list)

        self.shuffled_agent_list = agent_list

    # @type_check(argument_to_check="uuid", type_to_check=str)
    def _ag_to_int(self, *, ag: Callable) -> int:
        """Return a integer representation of the agent.

        Predator == -1
        Prey     ==  1
        ''       ==  0
        """
        if ag is not None:
            return self.KIN_LOOKUP[ag.kin]  # if agent, then set value

        else:
            return 0

    # a mapping from index to state
    # @type_check(argument_to_check="index", type_to_check=np.ndarray)
    def index_to_state(self, *, index: tuple, ag: Callable=None) -> tuple:
        """Return neighbourhood and food reserve for a given index.

        If agent was prey and got eaten, index points to '' in env. The return for food_reserve is then None.
        """
        # it can happen, that the index points to an empty space in the environment. This is due to the fact, that an index in the shuffled list doesn't get removed, if a prey got eaten. thus, empty cells are just ignored.
        state = []
        # check if agent has memory:
        if ag is not None:  # if ag is additionally set, directly get state
            if ag.memory.States:
                state = ag.memory.States[-1]
                return state

            else:
                neighbourhood = self.neighbourhood(index=index)
                state = [self._ag_to_int(ag=ag) for ag in neighbourhood]
                state.append(ag.food_reserve)  # got handed an agent
                return np.array(state)

        else:
            active_agent = self.env[index]
            if active_agent.memory.States:
                state = active_agent.memory.States[-1]  # remember the latest state
                return state

            else:
                neighbourhood = self.neighbourhood(index=index)
                state = [self._ag_to_int(ag=ag) for ag in neighbourhood]
                state.append(active_agent.food_reserve)

                return np.array(state)

    # neighbourhood
    def neighbourhood(self, index: tuple) -> np.array:
        """Return the neighbourhood specified in simulation config.

        For the edge cases slice doesn't work so that has to be circumvented
        with this ugly code. Sorry dear reader. :-/
        """
        y, x = index
        idx = np.array(index)  # needed for computation
        if(np.any((idx - self._nbh_range) < 0) or
           np.any((idx + self._nbh_range) >= self.dim)):  # check if edge case
            nbh = deque()
            # manually calculate slice indices
            for j in range(self._nbh_lr, self._nbh_ur):
                for i in range(self._nbh_lr, self._nbh_ur):
                    new_idx = tuple((idx + np.array([j, i])) % self.dim)
                    nbh.append(self.env[new_idx])  # append grid contents
            nbh = np.array(nbh).ravel()  # flatten array

        else:  # directly return sliced and flattened array
            nbh = self.env[slice(y + self._nbh_lr, y + self._nbh_ur),
                           slice(x + self._nbh_lr, x + self._nbh_ur)].ravel()
        return nbh

    '''
    # @_index_test_ndarray
    def neighbourhood2(self, index: tuple) -> tuple:
        """Return the 9 neighbourhood for a given index and the index values."""
        # "up" or "down" in the sense of up and down on screen
        delta = np.array([[-1, -1], [-1, 0], [-1, 1],  # UL, U, UR
                          [0, -1], [0, 0], [0, 1],  # L, _, R
                          [1, -1], [1, 0], [1, 1]])  # DL, D, DR

        neighbour_idc = (np.array(index) + delta) % self.dim  # ensure bounds
        neighbourhood = self.env[tuple(neighbour_idc.T)]  # numpy magic for correct indexing

        return neighbourhood, neighbour_idc
    '''

    # moving
    # @_argument_test_str
    def move(self, target: str) -> Callable:
        """Return a function to which an agent index can be passed to move the agent."""
        def move_agent(index: tuple) -> None:
            """Move the given agent to previously specified target.

            targets can be (A is agent and corresponds to target ''):
                LU U  RU
                L  A  R
                LD D  RD
            From these input strings the target is calculated.

            If the desired location is already occupied, do nothing.
            """
            # check if move is possible
            delta = self._target_to_value(target)
            target_index = tuple((np.array(index) + delta) % self.dim)  # taking care of bounds

            if target == '':
                return self.REWARDS['indifferent']  # just moving

            elif self.env[target_index] is not None:
                return self.REWARDS['wrong_action']  # negative

            else:
                # FIXME: this won't work in the 1D case (if desired..)
                # moving
                self.env[target_index] = self.env[index]
                self.env[index] = None  # clearing the previous position

                return self.REWARDS['default']
        return move_agent

    # eating
    # @_argument_test_str
    def eat(self, target: str) -> Callable:
        """Return a function to which an agent index can be passed and that agent tries to eat."""
        def eat_and_move(index: tuple) -> None:
            """Try to eat the prey in target with probability p_eat = 1 - p_flee as agent from index.

            targets are the same as for `move`.
            """
            # check if eating move is possible:
            # fetch agent
            agent = self.env[index]

            if type(agent) not in self.agent_types:
                raise RuntimeError("The current agent {} of kintype {} is not "
                                   "in the list agent_types. This should not "
                                   "have happened!".format(agent.uuid,
                                                           agent.kin))

            # now we have to check if target is eatable or if there is
            # space to move to
            delta = self._target_to_value(target)
            target_index = tuple((np.array(index) + delta) % self.dim)  # bounds again!
            target_agent = self.env[target_index]  # == agent_uuid if delta is [0,0]

            if agent.kin == "Predator":
                if target_agent is None:
                    # don't try to eat empty space
                    return self.REWARDS['wrong_action']  # negative

                # if agent targets not itself i.e. moves
                elif delta.any() and (target_agent.kin == "Predator"):
                    # don't eat your own kind
                    return self.REWARDS['wrong_action']  # negative

                elif not delta.any():
                    # don't eat yourself
                    return self.REWARDS['wrong_action']  # negative

                else:
                    roll = rd.random()
                    if roll <= agent.p_eat:
                        agent.food_reserve += 3  # FIXME: no hardcoding!
                        self.eaten_prey.append((target_index, target_agent))
                        target_agent.got_eaten = True  # set flag
                        self._die(target_index)  # remove the eaten prey
                        self.move(target)(index)
                        return self.REWARDS['succesful_predator']  # hooray!

                    else:
                        return self.REWARDS['default_predator']  # at least ...

            elif agent.kin == "Prey":
                # prey just eats
                if target_agent is None:
                    agent.food_reserve += 2  # FIXME: no hardcoding!
                    self.move(target)(index)
                    return self.REWARDS['default_prey']  # for eating and moving

                elif not delta.any():
                    agent.food_reserve += 2  # just standing around and eating
                    return self.REWARDS['default_prey']

                else:
                    return self.REWARDS['wrong_action']

            else:
                # for now:
                raise RuntimeError("encountered unknown species of type {} but"
                                   " either Prey or Predator was expected! This"
                                   " should not have happened!"
                                   "".format(agent.kin))

        return eat_and_move

    # procreating
    # @_argument_test_str
    def procreate(self, target: str) -> Callable:
        """Return a function to which an agent index can be passed and that agent tries to procreate with probability p_breed."""
        def procreate_and_move(index: tuple) -> None:
            """Try to have offspring in `target` with probability p_breed.

            `targets` are the same as in `move` and `eat`. If `target` is not
            empty, there should be a negative reward. Also for trying to
            procreate without having enough food_reserve is penalized.
            """
            # fetch agent
            agent = self.env[index]

            if type(agent) not in self.agent_types:

                raise RuntimeError("The current agent {} of kintype {} is not "
                                   "in the list agent_types. This should not "
                                   "have happened!".format(agent.uuid,
                                                           agent.kin))

            # now we have to check if target space is free or if it is occupied
            delta = self._target_to_value(target)
            target_index = tuple((np.array(index) + delta) % self.dim)  # bounds again!
            target_content = self.env[target_index]  # == agent_uuid if delta is [0,0]

            if agent.food_reserve >= 5:  # FIXME: no hardcoding!
                if target_content is not None:
                    # can't procreate without space
                    return self.REWARDS['wrong_action']

                elif target_content == agent:
                    # don't try to create offspring in your own cell
                    return self.REWARDS['wrong_action']

                else:
                    # try to breed
                    roll = rd.random()
                    if roll <= agent.p_breed:
                        # create new instance of <agent>
                        newborn = agent.procreate(food_reserve=3)  # FIXME hardcoded
                        self.add_to_env(target_index=target_index,
                                        newborn=newborn)
                        agent.food_reserve -= 3  # reproduction costs enery
                        return self.REWARDS['offspring']  # a new life...

                    else:
                        if agent.kin == "Prey":
                            return self.REWARDS['default_prey']
                        else:
                            return self.REWARDS['default_predator']
            else:
                # can't procreate without enough energy!
                # return self.REWARDS['wrong_action']
                return self.REWARDS['indifferent']  # testing...

        return procreate_and_move

    # methods for actor-critic ------------------------------------------------
    def reset(self) -> tuple:
        """Reset the environment and return the state and the object of the first popped element of the shuffled agents list."""
        # clear the sets
        self._agents_tuple.Predator.clear()
        self._agents_tuple.Prey.clear()
        self._agents_set.clear()

        # empty Environment
        self._env = np.empty(self.max_pop, dtype=object)

        # populate the grid and agent dicts
        self._populate()

        # create new shuffled agents list
        self.create_shuffled_agent_list()

        # clear eaten prey list
        self.eaten_prey.clear()

        # clear history
        self.history.Predator.clear()
        self.history.Prey.clear()

        # pop list and return state
        index = self.shuffled_agent_list.pop()
        self.state = self.index_to_state(index=index)

        return self.state, index

    def step(self, *, model: Callable, agent: Callable, index: tuple, action: int, returnidx: tuple=None) -> tuple:
        """The method starts from the current state, takes an action and records the return of it."""
        reward = 0  # initialize reward
        # reduce food_reserve
        agent.food_reserve -= 1 if self.agent_kwargs['mortality'] else 0

        if hasattr(agent, "got_eaten"):
            if agent.got_eaten:
                reward = self.REWARDS['death_prey']

        if self.agent_kwargs['mortality']:
            if (agent.food_reserve <= 0) and (reward == 0):  # if agent not dead already
                self._die(index=index)
                reward = self.REWARDS['death_starvation']  # more death!

        if reward == 0:
            act = self.action_lookup[action]  # select action from lookup
            reward = act(index=index)  # get reward for acting
            # for debugging: checking whether action rewards are valid
            if reward is None:
                raise RuntimeError("reward should not be of type None! The"
                                   " last action was {} by agent {}"
                                   "".format(act, agent))

        # save the reward
        agent.memory.Rewards.append(reward)

        if (len(self._agents_tuple.Predator) and len(self._agents_tuple.Prey)) is 0:
            done = True  # at least one species died out

            # since the episode is now finished, append the rest of the agents'
            # memories to the environments history
            for ag in self._agents_set:
                if ag.memory.Rewards:  # if agent actually has memory
                    getattr(self.history, ag.kin).append(ag.memory)

        else:
            done = False  # no harm in being explicit

        if returnidx is not None:  # keep the old index in the system
            self.state = self.index_to_state(index=returnidx)
            return reward, self.state, done, returnidx

        else:
            # new index, if cell is empty due to eaten prey, repop
            newindex = self.shuffled_agent_list.pop()
            while((self.env[newindex] == "")):
                if len(self.shuffled_agent_list) != 0:
                    newindex = self.shuffled_agent_list.pop()
                else:
                    break

            if self.env[newindex] is not None:
                self.state = self.index_to_state(index=newindex)  # new state
            return reward, self.state, done, newindex

    def render(self, *, episode: int, step: int, figsize: tuple, filepath: str,
               dpi: int, fmt: str, **kwargs):
        """The method visualizes the simulation timesteps."""
        plotarr = np.zeros(shape=np.shape(self.env))
        y, x = np.where(self.env != None)

        for idc in zip(y, x):
            plotarr[idc] = self._ag_to_int(ag=self.env[idc])

        fig = plt.figure(figsize=figsize)
        ax = fig.add_subplot(111)

        im = ax.imshow(ma.masked_equal(plotarr, 0), cmap='viridis', vmin=-1,
                       vmax=1)
        cbar = fig.colorbar(mappable=im, ax=ax, fraction=0.047, pad=0.01,
                            ticks=[-1, 1])
        cbar.ax.set_yticklabels(['Predator', 'Prey'])

        ax.set_xticklabels([])
        ax.set_yticklabels([])
        ax.set_xticks([])
        ax.set_yticks([])

        info = " Prey: {}, Pred: {}".format(len(self._agents_tuple.Prey),
                                            len(self._agents_tuple.Predator))

        ax.set_title("Episode: {}, Step: {} |".format(episode, step) + info)

        filename = "{}_{:0>3}_{:0>3}.png".format(timestamp(), episode, step)
        fig.savefig(filepath + filename, dpi=dpi, format=fmt)
        plt.close(fig)<|MERGE_RESOLUTION|>--- conflicted
+++ resolved
@@ -464,10 +464,7 @@
             if ag.memory.Rewards:
                 # record history in the right list
                 getattr(self.history, ag.kin).append(ag.memory)
-<<<<<<< HEAD
-=======
-
->>>>>>> 340aeec2
+
             self._agents_set.remove(ag)  # only deletes the set entry
             getattr(self._agents_tuple, ag.kin).remove(ag)  # same as above
             del ag
