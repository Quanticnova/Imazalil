--- conflicted
+++ resolved
@@ -4,11 +4,7 @@
     ResRate: 0.5  # rate of resource regrowing
 
 Sim:
-<<<<<<< HEAD
-    NEpoch: 1000  # number of epochs the simulation should run
-=======
     NEpoch: 100  # number of epochs the simulation should run
->>>>>>> 5a21e9d9
     RhoPred: 0.2  # density of predators
     RhoPrey: 0.215  # density of preys
 
